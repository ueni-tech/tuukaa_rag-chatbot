--- conflicted
+++ resolved
@@ -80,11 +80,7 @@
         const formData = new FormData()
         formData.append('file', file)
 
-<<<<<<< HEAD
-        const respose = await fetch(`/api/file/upload`, {
-=======
-        const response = await fetch('/api/upload', {
->>>>>>> 2dd5221d
+        const response = await fetch(`/api/file/upload`, {
           method: 'POST',
           body: formData,
         })
