--- conflicted
+++ resolved
@@ -17,11 +17,7 @@
     }
 
     const askResponse = await fetch(
-<<<<<<< HEAD
       `${config.apiUrl}${config.apiBasePath}/pdf/ask`,
-=======
-      `${config.apiUrl}${config.apiBasePath}/ask`,
->>>>>>> 2dd5221d
       {
         method: 'POST',
         headers: {
@@ -35,12 +31,6 @@
     )
 
     if (!askResponse.ok) {
-<<<<<<< HEAD
-      const errorData = await askResponse.json()
-      throw new Error(
-        `FastAPI request failed: ${errorData.detail || 'Unknown error'}`
-      )
-=======
       const contentType = askResponse.headers.get('content-type')
       let errorMessage = 'Unknown error'
 
@@ -56,7 +46,6 @@
       }
 
       throw new Error(`FastAPI request failed: ${errorMessage}`)
->>>>>>> 2dd5221d
     }
 
     const data = await askResponse.json()
